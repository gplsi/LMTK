--- conflicted
+++ resolved
@@ -1,506 +1,461 @@
-"""
-This module implements the DatasetStorage class, which provides functionality for 
-loading, processing, splitting, and saving datasets in Arrow format using the Hugging Face Datasets library.
-
-Key features include:
-  - Loading datasets from various file types (e.g., text, CSV, JSON)
-  - Grouping files in a directory by file extension
-  - Handling special processing for text files when enabled
-  - Splitting datasets into training and validation subsets
-  - Saving and loading datasets from disk as well as fetching from the Hugging Face Hub
-
-The module makes extensive use of verbose logging to notify users of its operations,
-and it is designed with extensibility and robust error handling in mind.
-"""
-
-from pathlib import Path
-from typing import Dict, Optional, List, Any, Union
-import json
-from datasets import (
-    load_dataset,
-    load_from_disk,
-    concatenate_datasets,
-    DatasetDict,
-)
-from datasets import Dataset as HFDataset
-import os
-from functools import partial
-from enum import IntEnum
-from src.utils.logging import VerboseLevel, get_logger
-from src.utils.dataset.utils import SUPPORTED_EXTENSIONS, scan_directory
-
-
-class DatasetStorage:
-    """
-    Class for handling dataset operations including loading, processing, splitting,
-    and saving datasets in Arrow format.
-
-    Attributes:
-        verbose_level (VerboseLevel): Level of verbosity for logging.
-        enable_txt_samples (bool): Flag to enable loading text files as individual samples.
-        logger: Logger instance used to log messages at various verbosity levels.
-        extension_to_method (dict): Mapping of file extensions to their corresponding dataset loading methods.
-
-    Verbose Level Mapping:
-        0: No messages
-        1: Errors only
-        2: Errors and warnings
-        3: Errors, warnings, and informational messages
-        4: Errors, warnings, informational messages, and debug messages
-    """
-
-    def __init__(self, verbose_level: VerboseLevel = VerboseLevel.DEBUG, enable_txt_samples: bool = False) -> None:
-        """
-        Initialize a DatasetStorage instance.
-
-        Sets up the logger and creates a mapping from file extensions to their corresponding 
-        dataset loading methods using partial functions for ease of use.
-
-        Args:
-            verbose_level (VerboseLevel): The verbosity level for logging. Defaults to VerboseLevel.DEBUG.
-            enable_txt_samples (bool): Boolean flag to process text files as individual samples. Defaults to False.
-        """
-        self.logger = get_logger(__name__, level=verbose_level)
-        self.verbose_level = verbose_level
-        self.enable_txt_samples = enable_txt_samples
-        # Map file extensions to specific dataset loading methods.
-        self.extension_to_method = {
-            "txt": partial(self.__load_dataset_from_extension, "text"),
-            "csv": partial(self.__load_dataset_from_extension, "csv"),
-            "json": partial(self.__load_dataset_from_extension, "json"),
-<<<<<<< HEAD
-            "jsonl": partial(self.__load_dataset_from_extension, "json"),
-=======
->>>>>>> c9c299fe
-            # Add more mappings as needed.
-        }
-        self.text_key = None  # Will be set when loading JSON/JSONL files if specified in config
-
-<<<<<<< HEAD
-    def __load_dataset_from_extension(self, data_type: str, files: list[str]) -> Union[HFDataset, DatasetDict]:
-=======
-    def __load_dataset_from_extension(self, data_type: str, files: list[str]) -> HFDataset:
->>>>>>> c9c299fe
-        """
-        Load a dataset from files with a specific file extension.
-
-        This method checks if the data type is "text" and if special text sample processing is enabled.
-        If so, it loads each text file as an individual sample. Otherwise, it delegates to 
-        Hugging Face's built-in load_dataset function.
-
-        Args:
-            data_type (str): The type of data to load (e.g., 'text', 'csv', 'json').
-            files (list[str]): A list of file paths to load.
-
-        Returns:
-<<<<<<< HEAD
-            Union[HFDataset, DatasetDict]: The loaded dataset.
-=======
-            HFDataset: The loaded Hugging Face dataset.
->>>>>>> c9c299fe
-        """
-        if data_type == "text" and self.enable_txt_samples:
-            return self.__load_text_files_as_samples(files)
-        
-<<<<<<< HEAD
-        # Special handling for JSON/JSONL files when we're processing JSON format
-        if data_type == "json" and (self.text_key is not None or any(f.endswith('.jsonl') for f in files)):
-            return self.__load_json_with_text_key(files)
-        
-        # Default behavior: use Hugging Face's built-in loaders
-        return load_dataset(data_type, data_files=files)
-    
-    def __load_json_with_text_key(self, files: list[str]) -> DatasetDict:
-        """
-        Load JSON/JSONL files and extract text.
-        
-        If text_key is specified, extract text from that key.
-        If text_key is not specified, use the entire JSON object as text.
-        
-        Args:
-            files (list[str]): List of JSON/JSONL file paths to load.
-        
-        Returns:
-            DatasetDict: A dataset where each entry contains the extracted text.
-        """
-        data = []
-        for file_path in files:
-            try:
-                file_extension = file_path.split('.')[-1].lower()
-                is_jsonl = file_extension == 'jsonl'
-                
-                with open(file_path, 'r', encoding='utf-8') as f:
-                    if is_jsonl:
-                        # Process line by line for JSONL
-                        for i, line in enumerate(f):
-                            try:
-                                json_obj = json.loads(line.strip())
-                                self.__process_json_entry(json_obj, data, file_path, i)
-                            except json.JSONDecodeError:
-                                self.logger.error(f"Error parsing JSON at line {i+1} in {file_path}: Invalid JSON format")
-                    else:
-                        # Process as single JSON object or array
-                        json_content = json.load(f)
-                        if isinstance(json_content, list):
-                            for i, item in enumerate(json_content):
-                                self.__process_json_entry(item, data, file_path, i)
-                        else:
-                            self.__process_json_entry(json_content, data, file_path, 0)
-                            
-            except Exception as e:
-                self.logger.error(f"Error loading file {file_path}: {str(e)}")
-        
-        if not data:
-            if self.text_key:
-                self.logger.error(f"No valid data found in JSON/JSONL files with text_key: {self.text_key}")
-            else:
-                self.logger.error("No valid data found in JSON/JSONL files")
-            raise ValueError("No valid data found in JSON/JSONL files")
-            
-        # Create a Dataset from the list of dictionaries and wrap in a DatasetDict
-        dataset = HFDataset.from_list(data)
-        return DatasetDict({"train": dataset})
-    
-    def __process_json_entry(self, json_obj: Any, data: List[Dict[str, str]], file_path: str, index: int) -> None:
-        """
-        Process a JSON entry and extract text. 
-        
-        If text_key is specified, extract text from that key.
-        If text_key is not specified, convert the entire JSON object to string.
-        
-        Args:
-            json_obj: The JSON object to process
-            data: The list to append the extracted data to
-            file_path: The source file path (for error reporting)
-            index: The index of the entry (for error reporting)
-        """
-        # If text_key is specified, extract text from that key
-        if self.text_key:
-            if not isinstance(json_obj, dict):
-                self.logger.warning(f"Skipping non-dictionary entry at index {index} in {file_path}")
-                return
-                
-            if self.text_key not in json_obj:
-                self.logger.warning(f"Key '{self.text_key}' not found in entry at index {index} in {file_path}")
-                return
-                
-            text_value = json_obj[self.text_key]
-            if not isinstance(text_value, str):
-                self.logger.warning(f"Value for key '{self.text_key}' is not a string at index {index} in {file_path}")
-                return
-                
-            data.append({"text": text_value})
-        else:
-            # If no text_key is specified, use the entire JSON object as text
-            try:
-                # Convert the JSON object to a pretty-printed string
-                text_value = json.dumps(json_obj, ensure_ascii=False, indent=2)
-                data.append({"text": text_value})
-            except Exception as e:
-                self.logger.warning(f"Failed to convert JSON to string at index {index} in {file_path}: {e}")
-    
-    def __load_text_files_as_samples(self, files: list[str]) -> DatasetDict:
-        """
-        Load text files such that each file represents a single sample.
-
-        This method reads each text file, applies basic preprocessing (e.g., replacing double newlines with a single newline),
-        and then aggregates the content into a Hugging Face Dataset wrapped in a DatasetDict.
-
-        Args:
-            files (list[str]): A list of text file paths.
-
-        Returns:
-=======
-        # Default behavior: use Hugging Face's load_dataset function.
-        return load_dataset(data_type, data_files=files)
-
-    def __load_text_files_as_samples(self, files: list[str]) -> DatasetDict:
-        """
-        Load text files such that each file represents a single sample.
-
-        This method reads each text file, applies basic preprocessing (e.g., replacing double newlines with a single newline),
-        and then aggregates the content into a Hugging Face Dataset wrapped in a DatasetDict.
-
-        Args:
-            files (list[str]): A list of text file paths.
-
-        Returns:
->>>>>>> c9c299fe
-            DatasetDict: A dataset dictionary with a single 'train' split containing the loaded samples.
-        """
-        data = []
-        for i, file_path in enumerate(files):
-            try:
-                with open(file_path, 'r') as f:
-                    # Read the file and do a simple preprocessing step.
-                    content = f.read().replace('\n\n', '\n')
-                data.append({
-                    'text': content
-                })
-            except Exception as e:
-                self.logger.error(f"Error loading file {file_path}: {e}")
-        
-        # Create a dataset from the list of dictionaries.
-        dataset = HFDataset.from_list(data)
-        return DatasetDict({"train": dataset})
-
-    def _group_files_by_extension(self, files_path: str) -> dict:
-<<<<<<< HEAD
-        source_dict = scan_directory(files_path, logger=self.logger)
-=======
-        """
-        Group files in the specified directory by their file extension.
-
-        This helper method scans the directory for files, determines the extension for each file,
-        and builds a dictionary that maps each extension to a list of file paths.
-
-        Args:
-            files_path (str): The path to the directory containing the files.
-
-        Returns:
-            dict: A dictionary with file extensions as keys and lists of corresponding file paths as values.
-        """
-        # Scan the directory to retrieve files grouped by their source structure.
-        source_dict = scan_directory(files_path)
->>>>>>> c9c299fe
-        extension_files = {}
-        for source, files in source_dict.items():
-            for file in files:
-                # Get the extension of the file.
-                extension = file.split(".")[-1]
-                file_full_path = os.path.join(files_path, file)
-                if extension not in extension_files:
-                    extension_files[extension] = [file_full_path]
-                else:
-                    extension_files[extension].append(file_full_path)
-
-        self.logger.debug(
-<<<<<<< HEAD
-            f"Grouped files by extensions: {[f'{k} ({len(v)})' for k, v in extension_files.items()]}"
-        )
-        return extension_files
-
-    def process_files(self, files_path: str, file_config: Optional[Dict] = None) -> HFDataset:
-=======
-            f"Grouped ({len(extension_files.keys())}) files by extensions: {list(extension_files.keys())}"
-        )
-        return extension_files
-
-    def process_files(self, files_path: str, extension: str = None) -> HFDataset:
->>>>>>> c9c299fe
-        """
-        Process files within the given directory and build a consolidated dataset.
-
-        The method scans the directory, groups the files by their extensions, 
-        then uses the appropriate dataset loading method based on the extension.
-        If multiple datasets are produced (one for each supported file extension), they are concatenated.
-
-        Args:
-<<<<<<< HEAD
-            files_path (str): Path to the directory containing files.
-            file_config (Optional[Dict]): Configuration for file processing, including format and text_key.
-        
-        Returns:
-            HFDataset: The processed dataset.
-=======
-            files_path (str): The directory path containing the files to be processed.
-            extension (str, optional): Specific file extension to process (currently not used for filtering).
-
-        Returns:
-            HFDataset: The processed and (if necessary) combined Hugging Face dataset.
-
-        Raises:
-            ValueError: If the 'files_path' is not a valid directory or if no data is found.
->>>>>>> c9c299fe
-        """
-        if not os.path.isdir(files_path):
-            raise ValueError(f"Invalid directory path: {files_path}.")
-            
-        # Set text_key if specified in file_config
-        self.text_key = None  # Reset text_key
-        if file_config and "text_key" in file_config:
-            self.text_key = file_config.get("text_key")
-            self.logger.info(f"Using text_key: {self.text_key} for JSON/JSONL files")
-        else:
-            format_str = file_config.get("format") if file_config else None
-            if format_str in ["json", "jsonl"]:
-                self.logger.info("No text_key specified for JSON/JSONL files, using entire JSON as content")
-
-        self.logger.info(
-            f"Processing files from '{files_path}' and grouping by file extension."
-        )
-        datasets = []
-        extension_files = self._group_files_by_extension(files_path)
-        
-        # If a specific format is requested in file_config, filter for that format
-        specific_format = None
-        if file_config and "format" in file_config and file_config["format"] != "any":
-            specific_format = file_config["format"]
-            
-        for extension, files in extension_files.items():
-            if specific_format and extension != specific_format:
-                self.logger.debug(f"Skipping {extension} files, only processing {specific_format}")
-                continue
-                
-            if extension not in SUPPORTED_EXTENSIONS:
-                self.logger.warning(f"Unsupported file extension: {extension}")
-                continue
-
-            process_method = self.extension_to_method.get(extension)
-            if process_method:
-                datasets.append(process_method(files))
-            else:
-                self.logger.error(
-                    f"Could not find Extension processing method for: '{extension}'"
-                )
-
-        if datasets and len(datasets) > 0:
-            if len(datasets) == 1:
-                self.logger.info(
-                    f"Dataset successfully built from '{extension if 'extension' in locals() else specific_format}' files."
-                )
-                return datasets[0]
-
-            self.logger.info(
-                f"Produced one dataset per file extension. Combining ({len(datasets)}) datasets into one."
-            )
-            combined_dataset = concatenate_datasets(
-                [dataset["train"] for dataset in datasets]
-            )
-            return combined_dataset
-        else:
-            self.logger.error("No data found")
-            raise ValueError("No data found")
-
-<<<<<<< HEAD
-    def split(self, dataset: Union[HFDataset, DatasetDict], split_ratio: float) -> DatasetDict:
-        """
-        Split a dataset into training and validation sets.
-        
-        Args:
-            dataset (Union[HFDataset, DatasetDict]): The dataset to split.
-            split_ratio (float): The ratio of data to use for validation.
-        
-        Returns:
-            DatasetDict: A dataset dictionary containing 'train' and optionally 'valid' splits.
-        """
-        if isinstance(dataset, DatasetDict):
-            dataset_train = dataset["train"]
-        else:
-            dataset_train = dataset
-            
-        if split_ratio == 0:
-            dataset_dict = DatasetDict({"train": dataset_train})
-            return dataset_dict
-            
-=======
-    def split(self, dataset: DatasetDict, split_ratio: float):
-        """
-        Split the dataset into training and validation sets.
-
-        This method extracts the 'train' split from the input dataset and, if a non-zero split_ratio is provided,
-        uses Hugging Face's train_test_split to create a validation set. The resulting dataset dictionary contains 
-        keys 'train' and 'valid', where 'valid' is derived from the split 'test' split.
-
-        Args:
-            dataset (DatasetDict): The dataset to be split; must contain a 'train' split.
-            split_ratio (float): Fraction of the dataset to be used as the validation set (0 ≤ split_ratio ≤ 1).
-
-        Returns:
-            DatasetDict: A dictionary with keys 'train' and 'valid' representing the split datasets.
-        """
-        dataset_train = dataset["train"]
-        if split_ratio == 0:
-            dataset_dict = DatasetDict({"train": dataset_train})
-            return dataset_dict
-        
-        # Split the dataset into training and test (to be relabeled as validation) sets.
->>>>>>> c9c299fe
-        split_dataset = dataset_train.train_test_split(test_size=split_ratio)
-        dataset_dict = DatasetDict(
-            {
-                "train": split_dataset["train"],
-                "valid": split_dataset["test"],  # Renaming the 'test' split to 'valid'
-            }
-        )
-        return dataset_dict
-
-    def load_from_disk(self, path: str) -> HFDataset:
-        """
-<<<<<<< HEAD
-        Load a dataset from disk.
-        
-        Args:
-            path (str): Path to the saved dataset.
-            
-        Returns:
-            HFDataset: The loaded dataset.
-=======
-        Load a dataset from a directory on disk.
-
-        This method verifies that the given path is a valid directory before attempting to load the dataset
-        using Hugging Face's load_from_disk function.
-
-        Args:
-            path (str): The directory path from which to load the dataset.
-
-        Returns:
-            HFDataset: The dataset loaded from disk.
-
-        Raises:
-            ValueError: If the provided path is not a valid directory.
->>>>>>> c9c299fe
-        """
-        if not os.path.isdir(path):
-            raise ValueError(f"Invalid directory path: {path}.")
-        return load_from_disk(path)
-
-    def load_from_hub(self, dataset_name: str, **kwargs) -> HFDataset:
-        """
-        Load a dataset directly from the Hugging Face Hub.
-
-        Args:
-            dataset_name (str): The name or identifier of the dataset on Hugging Face Hub.
-            **kwargs: Additional keyword arguments to passthrough to the load_dataset function.
-
-        Returns:
-            HFDataset: The dataset loaded from the Hub.
-        """
-        return load_dataset(dataset_name, **kwargs)
-
-    def save_to_disk(
-        self,
-        dataset: HFDataset,
-        output_path: str,
-        max_shard_size: str | int | None = None,
-        num_shards: int | None = None,
-        num_proc: int | None = None,
-    ) -> Path:
-        """
-        Save the given dataset to disk with support for sharding and multiprocessing.
-
-        The method ensures that the parent directory of the output path exists, creates the directory if necessary,
-        and then saves the dataset using Hugging Face's save_to_disk function.
-
-        Args:
-            dataset (HFDataset): The dataset to be saved.
-            output_path (str): The destination file system path where the dataset will be stored.
-            max_shard_size (str | int | None, optional): Maximum size for each shard of the dataset.
-            num_shards (int | None, optional): Number of shards to divide the dataset into.
-            num_proc (int | None, optional): Number of processes to use during saving.
-
-        Returns:
-            Path: A Path object representing the directory where the dataset was saved.
-        """
-        path = Path(output_path)
-        # Ensure that the destination directory exists.
-        path.parent.mkdir(parents=True, exist_ok=True)
-
-        self.logger.info(f"Saving dataset to '{path}'")
-        dataset.save_to_disk(
-            str(path),
-            max_shard_size=max_shard_size,
-            num_shards=num_shards,
-            num_proc=num_proc,
-        )
-        return path
+"""
+This module implements the DatasetStorage class, which provides functionality for 
+loading, processing, splitting, and saving datasets in Arrow format using the Hugging Face Datasets library.
+
+Key features include:
+  - Loading datasets from various file types (e.g., text, CSV, JSON)
+  - Grouping files in a directory by file extension
+  - Handling special processing for text files when enabled
+  - Splitting datasets into training and validation subsets
+  - Saving and loading datasets from disk as well as fetching from the Hugging Face Hub
+
+The module makes extensive use of verbose logging to notify users of its operations,
+and it is designed with extensibility and robust error handling in mind.
+"""
+
+"""
+This module implements the DatasetStorage class, which provides functionality for 
+loading, processing, splitting, and saving datasets in Arrow format using the Hugging Face Datasets library.
+
+Key features include:
+  - Loading datasets from various file types (e.g., text, CSV, JSON)
+  - Grouping files in a directory by file extension
+  - Handling special processing for text files when enabled
+  - Splitting datasets into training and validation subsets
+  - Saving and loading datasets from disk as well as fetching from the Hugging Face Hub
+
+The module makes extensive use of verbose logging to notify users of its operations,
+and it is designed with extensibility and robust error handling in mind.
+"""
+
+from pathlib import Path
+from typing import Dict, Optional, List, Any, Union
+import json
+from datasets import (
+    load_dataset,
+    load_from_disk,
+    concatenate_datasets,
+    DatasetDict,
+)
+from datasets import Dataset as HFDataset
+from datasets import Dataset as HFDataset
+import os
+from functools import partial
+from enum import IntEnum
+from src.utils.logging import VerboseLevel, get_logger
+from src.utils.dataset.utils import SUPPORTED_EXTENSIONS, scan_directory
+
+
+class DatasetStorage:
+    """
+    Class for handling dataset operations including loading, processing, splitting,
+    and saving datasets in Arrow format.
+    Class for handling dataset operations including loading, processing, splitting,
+    and saving datasets in Arrow format.
+
+    Attributes:
+        verbose_level (VerboseLevel): Level of verbosity for logging.
+        enable_txt_samples (bool): Flag to enable loading text files as individual samples.
+        logger: Logger instance used to log messages at various verbosity levels.
+        extension_to_method (dict): Mapping of file extensions to their corresponding dataset loading methods.
+
+    Verbose Level Mapping:
+        0: No messages
+        1: Errors only
+        2: Errors and warnings
+        3: Errors, warnings, and informational messages
+        4: Errors, warnings, informational messages, and debug messages
+    Attributes:
+        verbose_level (VerboseLevel): Level of verbosity for logging.
+        enable_txt_samples (bool): Flag to enable loading text files as individual samples.
+        logger: Logger instance used to log messages at various verbosity levels.
+        extension_to_method (dict): Mapping of file extensions to their corresponding dataset loading methods.
+
+    Verbose Level Mapping:
+        0: No messages
+        1: Errors only
+        2: Errors and warnings
+        3: Errors, warnings, and informational messages
+        4: Errors, warnings, informational messages, and debug messages
+    """
+
+    def __init__(self, verbose_level: VerboseLevel = VerboseLevel.DEBUG, enable_txt_samples: bool = False) -> None:
+        """
+        Initialize a DatasetStorage instance.
+
+        Sets up the logger and creates a mapping from file extensions to their corresponding 
+        dataset loading methods using partial functions for ease of use.
+
+        Args:
+            verbose_level (VerboseLevel): The verbosity level for logging. Defaults to VerboseLevel.DEBUG.
+            enable_txt_samples (bool): Boolean flag to process text files as individual samples. Defaults to False.
+        """
+    def __init__(self, verbose_level: VerboseLevel = VerboseLevel.DEBUG, enable_txt_samples: bool = False) -> None:
+        """
+        Initialize a DatasetStorage instance.
+
+        Sets up the logger and creates a mapping from file extensions to their corresponding 
+        dataset loading methods using partial functions for ease of use.
+
+        Args:
+            verbose_level (VerboseLevel): The verbosity level for logging. Defaults to VerboseLevel.DEBUG.
+            enable_txt_samples (bool): Boolean flag to process text files as individual samples. Defaults to False.
+        """
+        self.logger = get_logger(__name__, level=verbose_level)
+        self.verbose_level = verbose_level
+        self.enable_txt_samples = enable_txt_samples
+        # Map file extensions to specific dataset loading methods.
+        # Map file extensions to specific dataset loading methods.
+        self.extension_to_method = {
+            "txt": partial(self.__load_dataset_from_extension, "text"),
+            "csv": partial(self.__load_dataset_from_extension, "csv"),
+            "json": partial(self.__load_dataset_from_extension, "json"),
+            "jsonl": partial(self.__load_dataset_from_extension, "json"),
+            # Add more mappings as needed.
+        }
+        self.text_key = None  # Will be set when loading JSON/JSONL files if specified in config
+
+    def __load_dataset_from_extension(self, data_type: str, files: list[str]) -> Union[HFDataset, DatasetDict]:
+        """
+        Load a dataset from files with a specific file extension.
+
+        This method checks if the data type is "text" and if special text sample processing is enabled.
+        If so, it loads each text file as an individual sample. Otherwise, it delegates to 
+        Hugging Face's built-in load_dataset function.
+
+        Args:
+            data_type (str): The type of data to load (e.g., 'text', 'csv', 'json').
+            files (list[str]): A list of file paths to load.
+
+        Returns:
+            Union[HFDataset, DatasetDict]: The loaded dataset.
+        """
+        if data_type == "text" and self.enable_txt_samples:
+            return self.__load_text_files_as_samples(files)
+        
+        # Special handling for JSON/JSONL files when we're processing JSON format
+        if data_type == "json" and (self.text_key is not None or any(f.endswith('.jsonl') for f in files)):
+            return self.__load_json_with_text_key(files)
+        
+        # Default behavior: use Hugging Face's built-in loaders
+        return load_dataset(data_type, data_files=files)
+    
+    def __load_json_with_text_key(self, files: list[str]) -> DatasetDict:
+        """
+        Load JSON/JSONL files and extract text.
+        
+        If text_key is specified, extract text from that key.
+        If text_key is not specified, use the entire JSON object as text.
+        
+        Args:
+            files (list[str]): List of JSON/JSONL file paths to load.
+        
+        Returns:
+            DatasetDict: A dataset where each entry contains the extracted text.
+        """
+        data = []
+        for file_path in files:
+            try:
+                file_extension = file_path.split('.')[-1].lower()
+                is_jsonl = file_extension == 'jsonl'
+                
+                with open(file_path, 'r', encoding='utf-8') as f:
+                    if is_jsonl:
+                        # Process line by line for JSONL
+                        for i, line in enumerate(f):
+                            try:
+                                json_obj = json.loads(line.strip())
+                                self.__process_json_entry(json_obj, data, file_path, i)
+                            except json.JSONDecodeError:
+                                self.logger.error(f"Error parsing JSON at line {i+1} in {file_path}: Invalid JSON format")
+                    else:
+                        # Process as single JSON object or array
+                        json_content = json.load(f)
+                        if isinstance(json_content, list):
+                            for i, item in enumerate(json_content):
+                                self.__process_json_entry(item, data, file_path, i)
+                        else:
+                            self.__process_json_entry(json_content, data, file_path, 0)
+                            
+            except Exception as e:
+                self.logger.error(f"Error loading file {file_path}: {str(e)}")
+        
+        if not data:
+            if self.text_key:
+                self.logger.error(f"No valid data found in JSON/JSONL files with text_key: {self.text_key}")
+            else:
+                self.logger.error("No valid data found in JSON/JSONL files")
+            raise ValueError("No valid data found in JSON/JSONL files")
+            
+        # Create a Dataset from the list of dictionaries and wrap in a DatasetDict
+        dataset = HFDataset.from_list(data)
+        return DatasetDict({"train": dataset})
+    
+    def __process_json_entry(self, json_obj: Any, data: List[Dict[str, str]], file_path: str, index: int) -> None:
+        """
+        Process a JSON entry and extract text. 
+        
+        If text_key is specified, extract text from that key.
+        If text_key is not specified, convert the entire JSON object to string.
+        
+        Args:
+            json_obj: The JSON object to process
+            data: The list to append the extracted data to
+            file_path: The source file path (for error reporting)
+            index: The index of the entry (for error reporting)
+        """
+        # If text_key is specified, extract text from that key
+        if self.text_key:
+            if not isinstance(json_obj, dict):
+                self.logger.warning(f"Skipping non-dictionary entry at index {index} in {file_path}")
+                return
+                
+            if self.text_key not in json_obj:
+                self.logger.warning(f"Key '{self.text_key}' not found in entry at index {index} in {file_path}")
+                return
+                
+            text_value = json_obj[self.text_key]
+            if not isinstance(text_value, str):
+                self.logger.warning(f"Value for key '{self.text_key}' is not a string at index {index} in {file_path}")
+                return
+                
+            data.append({"text": text_value})
+        else:
+            # If no text_key is specified, use the entire JSON object as text
+            try:
+                # Convert the JSON object to a pretty-printed string
+                text_value = json.dumps(json_obj, ensure_ascii=False, indent=2)
+                data.append({"text": text_value})
+            except Exception as e:
+                self.logger.warning(f"Failed to convert JSON to string at index {index} in {file_path}: {e}")
+    
+    def __load_text_files_as_samples(self, files: list[str]) -> DatasetDict:
+        """
+        Load text files such that each file represents a single sample.
+
+        This method reads each text file, applies basic preprocessing (e.g., replacing double newlines with a single newline),
+        and then aggregates the content into a Hugging Face Dataset wrapped in a DatasetDict.
+
+        Args:
+            files (list[str]): A list of text file paths.
+
+        Returns:
+            DatasetDict: A dataset dictionary with a single 'train' split containing the loaded samples.
+        """
+        data = []
+        for i, file_path in enumerate(files):
+            try:
+                with open(file_path, 'r') as f:
+                    # Read the file and do a simple preprocessing step.
+                    content = f.read().replace('\n\n', '\n')
+                    # Read the file and do a simple preprocessing step.
+                    content = f.read().replace('\n\n', '\n')
+                data.append({
+                    'text': content
+                })
+            except Exception as e:
+                self.logger.error(f"Error loading file {file_path}: {e}")
+        
+        # Create a dataset from the list of dictionaries.
+        dataset = HFDataset.from_list(data)
+        # Create a dataset from the list of dictionaries.
+        dataset = HFDataset.from_list(data)
+        return DatasetDict({"train": dataset})
+
+    def _group_files_by_extension(self, files_path: str) -> dict:
+        source_dict = scan_directory(files_path, logger=self.logger)
+        extension_files = {}
+        for source, files in source_dict.items():
+            for file in files:
+                # Get the extension of the file.
+                extension = file.split(".")[-1]
+                file_full_path = os.path.join(files_path, file)
+                if extension not in extension_files:
+                    extension_files[extension] = [file_full_path]
+                else:
+                    extension_files[extension].append(file_full_path)
+
+        self.logger.debug(
+            f"Grouped files by extensions: {[f'{k} ({len(v)})' for k, v in extension_files.items()]}"
+        )
+        return extension_files
+
+    def process_files(self, files_path: str, file_config: Optional[Dict] = None) -> HFDataset:
+        """
+        Process files within the given directory and build a consolidated dataset.
+
+        The method scans the directory, groups the files by their extensions, 
+        then uses the appropriate dataset loading method based on the extension.
+        If multiple datasets are produced (one for each supported file extension), they are concatenated.
+
+        Args:
+            files_path (str): Path to the directory containing files.
+            file_config (Optional[Dict]): Configuration for file processing, including format and text_key.
+        
+        Returns:
+            HFDataset: The processed dataset.
+        """
+        if not os.path.isdir(files_path):
+            raise ValueError(f"Invalid directory path: {files_path}.")
+            
+        # Set text_key if specified in file_config
+        self.text_key = None  # Reset text_key
+        if file_config and "text_key" in file_config:
+            self.text_key = file_config.get("text_key")
+            self.logger.info(f"Using text_key: {self.text_key} for JSON/JSONL files")
+        else:
+            format_str = file_config.get("format") if file_config else None
+            if format_str in ["json", "jsonl"]:
+                self.logger.info("No text_key specified for JSON/JSONL files, using entire JSON as content")
+
+        self.logger.info(
+            f"Processing files from '{files_path}' and grouping by file extension."
+        )
+        datasets = []
+        extension_files = self._group_files_by_extension(files_path)
+        
+        # If a specific format is requested in file_config, filter for that format
+        specific_format = None
+        if file_config and "format" in file_config and file_config["format"] != "any":
+            specific_format = file_config["format"]
+            
+        for extension, files in extension_files.items():
+            if specific_format and extension != specific_format:
+                self.logger.debug(f"Skipping {extension} files, only processing {specific_format}")
+                continue
+                
+            if extension not in SUPPORTED_EXTENSIONS:
+                self.logger.warning(f"Unsupported file extension: {extension}")
+                continue
+
+            process_method = self.extension_to_method.get(extension)
+            if process_method:
+                datasets.append(process_method(files))
+            else:
+                self.logger.error(
+                    f"Could not find Extension processing method for: '{extension}'"
+                )
+
+        if datasets and len(datasets) > 0:
+            if len(datasets) == 1:
+                self.logger.info(
+                    f"Dataset successfully built from '{extension if 'extension' in locals() else specific_format}' files."
+                )
+                return datasets[0]
+
+            self.logger.info(
+                f"Produced one dataset per file extension. Combining ({len(datasets)}) datasets into one."
+            )
+            combined_dataset = concatenate_datasets(
+                [dataset["train"] for dataset in datasets]
+            )
+            return combined_dataset
+        else:
+            self.logger.error("No data found")
+            raise ValueError("No data found")
+
+    def split(self, dataset: Union[HFDataset, DatasetDict], split_ratio: float) -> DatasetDict:
+        """
+        Split a dataset into training and validation sets.
+        
+        Args:
+            dataset (Union[HFDataset, DatasetDict]): The dataset to split.
+            split_ratio (float): The ratio of data to use for validation.
+        
+        Returns:
+            DatasetDict: A dataset dictionary containing 'train' and optionally 'valid' splits.
+        """
+        if isinstance(dataset, DatasetDict):
+            dataset_train = dataset["train"]
+        else:
+            dataset_train = dataset
+            
+        if split_ratio == 0:
+            dataset_dict = DatasetDict({"train": dataset_train})
+            dataset_dict = DatasetDict({"train": dataset_train})
+            return dataset_dict
+            
+        split_dataset = dataset_train.train_test_split(test_size=split_ratio)
+        dataset_dict = DatasetDict(
+            {
+                "train": split_dataset["train"],
+                "valid": split_dataset["test"],  # Renaming the 'test' split to 'valid'
+            }
+        )
+        return dataset_dict
+
+    def load_from_disk(self, path: str) -> HFDataset:
+        """
+        Load a dataset from disk.
+        
+        Args:
+            path (str): Path to the saved dataset.
+            
+        Returns:
+            HFDataset: The loaded dataset.
+        """
+        if not os.path.isdir(path):
+            raise ValueError(f"Invalid directory path: {path}.")
+        return load_from_disk(path)
+
+    def load_from_hub(self, dataset_name: str, **kwargs) -> HFDataset:
+        """
+        Load a dataset directly from the Hugging Face Hub.
+
+        Args:
+            dataset_name (str): The name or identifier of the dataset on Hugging Face Hub.
+            **kwargs: Additional keyword arguments to passthrough to the load_dataset function.
+
+        Returns:
+            HFDataset: The dataset loaded from the Hub.
+        """
+    def load_from_hub(self, dataset_name: str, **kwargs) -> HFDataset:
+        """
+        Load a dataset directly from the Hugging Face Hub.
+
+        Args:
+            dataset_name (str): The name or identifier of the dataset on Hugging Face Hub.
+            **kwargs: Additional keyword arguments to passthrough to the load_dataset function.
+
+        Returns:
+            HFDataset: The dataset loaded from the Hub.
+        """
+        return load_dataset(dataset_name, **kwargs)
+
+    def save_to_disk(
+        self,
+        dataset: HFDataset,
+        dataset: HFDataset,
+        output_path: str,
+        max_shard_size: str | int | None = None,
+        num_shards: int | None = None,
+        num_proc: int | None = None,
+    ) -> Path:
+        """
+        Save the given dataset to disk with support for sharding and multiprocessing.
+
+        The method ensures that the parent directory of the output path exists, creates the directory if necessary,
+        and then saves the dataset using Hugging Face's save_to_disk function.
+
+        Args:
+            dataset (HFDataset): The dataset to be saved.
+            output_path (str): The destination file system path where the dataset will be stored.
+            max_shard_size (str | int | None, optional): Maximum size for each shard of the dataset.
+            num_shards (int | None, optional): Number of shards to divide the dataset into.
+            num_proc (int | None, optional): Number of processes to use during saving.
+
+        Returns:
+            Path: A Path object representing the directory where the dataset was saved.
+        """
+        path = Path(output_path)
+        # Ensure that the destination directory exists.
+        path.parent.mkdir(parents=True, exist_ok=True)
+
+        self.logger.info(f"Saving dataset to '{path}'")
+        dataset.save_to_disk(
+            str(path),
+            max_shard_size=max_shard_size,
+            num_shards=num_shards,
+            num_proc=num_proc,
+        )
+        return path