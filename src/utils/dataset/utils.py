--- conflicted
+++ resolved
@@ -1,121 +1,86 @@
-<<<<<<< HEAD
-import os
-from typing import Dict
-from src.utils.logging import get_logger
-
-SUPPORTED_EXTENSIONS = ["txt", "csv", "json", "jsonl"]
-
-# Create a logger for this module
-local_logger = get_logger(__name__)
-
-def scan_directory(path, extension: str = None, logger = local_logger) -> Dict:
-=======
-"""
-This module provides a utility to recursively scan directories for files with specific or 
-supported file extensions. The primary function, scan_directory, traverses a given directory 
-tree and groups files by their parent folder, filtering them by either a provided extension 
-or a set of default supported extensions.
-
-Supported file extensions include: "txt", "csv", and "json".
-"""
-
-import os
-from typing import Dict, Optional
-
-# List of file extensions that are supported by the scanning function.
-SUPPORTED_EXTENSIONS = ["txt", "csv", "json"]
-
-
-def scan_directory(path: str, extension: Optional[str] = None) -> Dict[str, list]:
->>>>>>> c9c299fe
-    """
-    Scan the provided directory (and its subdirectories) for files matching a given extension
-    or the default set of supported extensions.
-
-    The function traverses the entire directory tree starting from 'path'. For each directory,
-    it collects files that satisfy the extension filter:
-      - If an extension is explicitly provided, only files ending with that extension are collected.
-      - If no extension is provided, any file with an extension listed in SUPPORTED_EXTENSIONS is collected.
-    The results are returned in a dictionary where the keys are the names of the directories (data sources)
-    and the values are lists containing the full paths to the matching files.
-
-    Args:
-<<<<<<< HEAD
-        path (str): Path to the directory containing subfolders with text files.
-        extension (str, optional): If provided, only files with this extension will be included.
-        logger (str, optional): If provided, only files with this extension will be included.
-=======
-        path (str): The root directory to start scanning from.
-        extension (Optional[str]): The specific file extension to filter by (e.g., "txt", "csv", "json").
-                                   If not None, must be one of the SUPPORTED_EXTENSIONS. Defaults to None.
->>>>>>> c9c299fe
-
-    Returns:
-        Dict[str, list]: A dictionary mapping each data source (directory name) to a list of file paths
-                         that match the specified filter criteria.
-
-    Raises:
-        ValueError: If an extension is provided that is not among the supported extensions.
-    """
-    # Validate the provided file extension if it is not None.
-    if (extension is not None) and (extension not in SUPPORTED_EXTENSIONS):
-        raise ValueError(f"Unsupported file extension: {extension}.")
-
-<<<<<<< HEAD
-    logger.info(f"Starting directory scan in: {path}")
-    total_files_found = 0
-    total_dirs_scanned = 0
-    data_sources = {}
-    
-    for root, dirs, files in os.walk(path):
-        total_dirs_scanned += 1
-        source = os.path.basename(root)
-        
-=======
-    # Dictionary to store the results: keys are directory names and values are lists of file paths.
-    data_sources = {}
-
-    # Recursively walk through the directory tree starting at 'path'.
-    for root, dirs, files in os.walk(path):
-        # Determine the name of the current directory (used as a key in the result dictionary).
-        source = os.path.basename(root)
-
-        # If an extension filter is provided, collect only files ending with that extension.
->>>>>>> c9c299fe
-        if extension is not None:
-            data_files = [
-                os.path.join(root, file)
-                for file in files
-                if file.endswith(f".{extension}")
-<<<<<<< HEAD
-            ]  # Filter by extension
-            matching_count = len(data_files)
-            total_count = len(files)
-            logger.debug(f"Directory: {root} - Found {matching_count}/{total_count} files with .{extension} extension")
-=======
-            ]
->>>>>>> c9c299fe
-        else:
-            # When no extension is provided, gather files whose extension is in SUPPORTED_EXTENSIONS.
-            data_files = [
-                os.path.join(root, file)
-                for file in files
-                if file.split(".")[-1] in SUPPORTED_EXTENSIONS
-            ]
-            matching_count = len(data_files)
-            total_count = len(files)
-            logger.debug(f"Directory: {root} - Found {matching_count}/{total_count} files with supported extensions {SUPPORTED_EXTENSIONS}")
-
-        # If matching files are found in the current directory, add them to the result dictionary.
-        if data_files:
-            data_sources[source] = data_files
-<<<<<<< HEAD
-            total_files_found += len(data_files)
-=======
->>>>>>> c9c299fe
-
-    logger.debug(f"Scan completed: Found {total_files_found} matching files across {total_dirs_scanned} directories")
-    if not data_sources:
-        logger.warning(f"No matching files found in {path}")
-        
-    return data_sources
+"""
+This module provides a utility to recursively scan directories for files with specific or 
+supported file extensions. The primary function, scan_directory, traverses a given directory 
+tree and groups files by their parent folder, filtering them by either a provided extension 
+or a set of default supported extensions.
+
+Supported file extensions include: "txt", "csv", and "json".
+"""
+
+import os
+from typing import Dict, Optional
+from typing import Dict
+from src.utils.logging import get_logger
+
+SUPPORTED_EXTENSIONS = ["txt", "csv", "json", "jsonl"]
+
+# Create a logger for this module
+local_logger = get_logger(__name__)
+
+def scan_directory(path, extension: str = None, logger = local_logger) -> Dict:
+    """
+    Scan the provided directory (and its subdirectories) for files matching a given extension
+    or the default set of supported extensions.
+
+    The function traverses the entire directory tree starting from 'path'. For each directory,
+    it collects files that satisfy the extension filter:
+      - If an extension is explicitly provided, only files ending with that extension are collected.
+      - If no extension is provided, any file with an extension listed in SUPPORTED_EXTENSIONS is collected.
+    The results are returned in a dictionary where the keys are the names of the directories (data sources)
+    and the values are lists containing the full paths to the matching files.
+
+    Args:
+        path (str): Path to the directory containing subfolders with text files.
+        extension (str, optional): If provided, only files with this extension will be included.
+        logger (str, optional): If provided, only files with this extension will be included.
+
+    Returns:
+        Dict[str, list]: A dictionary mapping each data source (directory name) to a list of file paths
+                         that match the specified filter criteria.
+
+    Raises:
+        ValueError: If an extension is provided that is not among the supported extensions.
+    """
+    # Validate the provided file extension if it is not None.
+    if (extension is not None) and (extension not in SUPPORTED_EXTENSIONS):
+        raise ValueError(f"Unsupported file extension: {extension}.")
+
+    logger.info(f"Starting directory scan in: {path}")
+    total_files_found = 0
+    total_dirs_scanned = 0
+    data_sources = {}
+    
+    for root, dirs, files in os.walk(path):
+        total_dirs_scanned += 1
+        source = os.path.basename(root)
+        
+        if extension is not None:
+            data_files = [
+                os.path.join(root, file)
+                for file in files
+                if file.endswith(f".{extension}")
+            ]  # Filter by extension
+            matching_count = len(data_files)
+            total_count = len(files)
+            logger.debug(f"Directory: {root} - Found {matching_count}/{total_count} files with .{extension} extension")
+        else:
+            # When no extension is provided, gather files whose extension is in SUPPORTED_EXTENSIONS.
+            data_files = [
+                os.path.join(root, file)
+                for file in files
+                if file.split(".")[-1] in SUPPORTED_EXTENSIONS
+            ]
+            matching_count = len(data_files)
+            total_count = len(files)
+            logger.debug(f"Directory: {root} - Found {matching_count}/{total_count} files with supported extensions {SUPPORTED_EXTENSIONS}")
+
+        # If matching files are found in the current directory, add them to the result dictionary.
+        if data_files:
+            data_sources[source] = data_files
+            total_files_found += len(data_files)
+
+    logger.debug(f"Scan completed: Found {total_files_found} matching files across {total_dirs_scanned} directories")
+    if not data_sources:
+        logger.warning(f"No matching files found in {path}")
+        
+    return data_sources