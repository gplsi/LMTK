--- conflicted
+++ resolved
@@ -1,127 +1,114 @@
-"""
-Tokenization Orchestrator Module
-
-This module provides the TokenizationOrchestrator class, which handles the orchestration 
-of the tokenization process for datasets. The workflow includes validating configuration, 
-loading the dataset, tokenizing it via a specified tokenizer, and saving the tokenized data 
-to a designated output location.
-"""
-
-from datasets import DatasetDict
-from datasets import Dataset as HFDataset
-from src.utils.logging import get_logger, set_logger_level
-from src.tasks.tokenization.tokenizer import CausalLMTokenizer
-from src.utils.logging import VerboseLevel
-from src.utils.dataset import DatasetStorage
-from src.utils.orchestrator import BaseOrchestrator
-from src.tasks.tokenization.tokenizer.config import TokenizerConfig
-from utils import inherit_init_params
-
-
-@inherit_init_params
-class TokenizationOrchestrator(BaseOrchestrator):
-    """
-    Orchestrates the tokenization workflow.
-
-    This class handles the complete process of tokenizing a dataset. It validates the 
-    provided configuration, loads the dataset, tokenizes it using a causal language model 
-    tokenizer, and saves the tokenized dataset to disk using the specified output path.
-    """
-
-    def validate_config(self) -> None:
-        """
-        Validate the tokenization configuration.
-
-        This method ensures that the essential parts of the configuration are provided:
-          - Tokenizer configuration and the tokenizer name.
-          - Dataset configuration.
-          - Output configuration including a valid path.
-
-        Raises:
-            ValueError: If any required configuration element is missing.
-        """
-        if not self.config.tokenizer:
-            raise ValueError("Tokenizer configuration must be provided")
-        if not self.config.tokenizer.name:
-            raise ValueError("Tokenizer name must be provided")
-        if not self.config.dataset:
-            raise ValueError("Dataset configuration must be provided")
-        if not self.config.output or not self.config.output.path:
-            raise ValueError("Output path must be provided")
-
-<<<<<<< HEAD
-    def tokenize_dataset(self, dataset: Dataset) -> Dataset:
-        """Execute tokenization task."""
-        # Safely access required and optional parameters
-        context_length = self.config.tokenizer.context_length
-        tokenizer_name = self.config.tokenizer.name
-        
-        # Access optional overlap parameter with .get()
-        overlap = self.config.tokenizer.get("overlap")
-        
-        # Create tokenizer configuration
-=======
-    def tokenize_dataset(self, dataset: HFDataset) -> HFDataset:
-        """
-        Tokenize the provided HuggingFace dataset.
-
-        This method creates a tokenizer configuration from self.config and instantiates a 
-        CausalLMTokenizer with that configuration. It then applies the tokenization process 
-        on the input dataset.
-
-        Args:
-            dataset (HFDataset): The dataset to be tokenized.
-
-        Returns:
-            HFDataset: The tokenized version of the input dataset.
-        """
-        # Create the tokenizer configuration using parameters from the orchestrator's configuration.
->>>>>>> c9c299fe
-        tokenizer_config = TokenizerConfig(
-            context_length=context_length,
-            overlap=overlap,
-            tokenizer_name=tokenizer_name,
-            verbose_level=VerboseLevel(
-                self.config.get("verbose_level", VerboseLevel.INFO)
-            ),
-        )
-
-        # Instantiate the tokenizer and perform tokenization.
-        tokenizer = CausalLMTokenizer(tokenizer_config)
-        return tokenizer.tokenize(dataset)
-
-    def execute(self) -> None:
-        """
-        Execute the complete tokenization workflow.
-
-        The process is carried out in the following steps:
-          1. Validate tokenization configuration.
-          2. Load the dataset (by invoking self.load_dataset()).
-          3. Tokenize the dataset using the tokenize_dataset() method.
-          4. Save the tokenized dataset to disk using self.storage.
-
-        Logging is used throughout the process to provide debugging information. In the event 
-        of an error, a log message is produced and the exception is re-raised.
-
-        Raises:
-            Exception: Propagates any exceptions encountered during the workflow execution.
-        """
-        self.logger.info("Starting tokenization workflow")
-        try:
-            # Step 1: Validate configuration to ensure all required parameters are provided.
-            self.validate_config()
-
-            # Step 2: Load the dataset that is to be tokenized.
-            dataset = self.load_dataset()
-            
-            # Step 3: Tokenize the loaded dataset using the configured tokenizer.
-            tokenized_dataset = self.tokenize_dataset(dataset)
-
-            # Step 4: Save the resulting tokenized dataset to the specified output path.
-            self.storage.save_to_disk(tokenized_dataset, self.config.output.path)
-
-            self.logger.info("Tokenization workflow completed successfully")
-
-        except Exception as e:
-            self.logger.error(f"Tokenization workflow failed: {str(e)}")
-            raise
+"""
+Tokenization Orchestrator Module
+
+This module provides the TokenizationOrchestrator class, which handles the orchestration 
+of the tokenization process for datasets. The workflow includes validating configuration, 
+loading the dataset, tokenizing it via a specified tokenizer, and saving the tokenized data 
+to a designated output location.
+"""
+
+from datasets import DatasetDict
+from datasets import Dataset as HFDataset
+from src.utils.logging import get_logger, set_logger_level
+from src.tasks.tokenization.tokenizer import CausalLMTokenizer
+from src.utils.logging import VerboseLevel
+from src.utils.dataset import DatasetStorage
+from src.utils.orchestrator import BaseOrchestrator
+from src.tasks.tokenization.tokenizer.config import TokenizerConfig
+from utils import inherit_init_params
+
+
+@inherit_init_params
+class TokenizationOrchestrator(BaseOrchestrator):
+    """
+    Orchestrates the tokenization workflow.
+
+    This class handles the complete process of tokenizing a dataset. It validates the 
+    provided configuration, loads the dataset, tokenizes it using a causal language model 
+    tokenizer, and saves the tokenized dataset to disk using the specified output path.
+    """
+
+    def validate_config(self) -> None:
+        """
+        Validate the tokenization configuration.
+
+        This method ensures that the essential parts of the configuration are provided:
+          - Tokenizer configuration and the tokenizer name.
+          - Dataset configuration.
+          - Output configuration including a valid path.
+
+        Raises:
+            ValueError: If any required configuration element is missing.
+        """
+        if not self.config.tokenizer:
+            raise ValueError("Tokenizer configuration must be provided")
+        if not self.config.tokenizer.name:
+            raise ValueError("Tokenizer name must be provided")
+        if not self.config.dataset:
+            raise ValueError("Dataset configuration must be provided")
+        if not self.config.output or not self.config.output.path:
+            raise ValueError("Output path must be provided")
+
+    def tokenize_dataset(self, dataset: HFDataset) -> HFDataset:
+        """
+        Tokenize the provided HuggingFace dataset.
+
+        This method creates a tokenizer configuration from self.config and instantiates a 
+        CausalLMTokenizer with that configuration. It then applies the tokenization process 
+        on the input dataset.
+
+        Args:
+            dataset (HFDataset): The dataset to be tokenized.
+
+        Returns:
+            HFDataset: The tokenized version of the input dataset.
+        """
+        # Create the tokenizer configuration using parameters from the orchestrator's configuration.
+        tokenizer_config = TokenizerConfig(
+            context_length=context_length,
+            overlap=overlap,
+            tokenizer_name=tokenizer_name,
+            verbose_level=VerboseLevel(
+                self.config.get("verbose_level", VerboseLevel.INFO)
+            ),
+        )
+
+        # Instantiate the tokenizer and perform tokenization.
+        tokenizer = CausalLMTokenizer(tokenizer_config)
+        return tokenizer.tokenize(dataset)
+
+    def execute(self) -> None:
+        """
+        Execute the complete tokenization workflow.
+
+        The process is carried out in the following steps:
+          1. Validate tokenization configuration.
+          2. Load the dataset (by invoking self.load_dataset()).
+          3. Tokenize the dataset using the tokenize_dataset() method.
+          4. Save the tokenized dataset to disk using self.storage.
+
+        Logging is used throughout the process to provide debugging information. In the event 
+        of an error, a log message is produced and the exception is re-raised.
+
+        Raises:
+            Exception: Propagates any exceptions encountered during the workflow execution.
+        """
+        self.logger.info("Starting tokenization workflow")
+        try:
+            # Step 1: Validate configuration to ensure all required parameters are provided.
+            self.validate_config()
+
+            # Step 2: Load the dataset that is to be tokenized.
+            dataset = self.load_dataset()
+            
+            # Step 3: Tokenize the loaded dataset using the configured tokenizer.
+            tokenized_dataset = self.tokenize_dataset(dataset)
+
+            # Step 4: Save the resulting tokenized dataset to the specified output path.
+            self.storage.save_to_disk(tokenized_dataset, self.config.output.path)
+
+            self.logger.info("Tokenization workflow completed successfully")
+
+        except Exception as e:
+            self.logger.error(f"Tokenization workflow failed: {str(e)}")
+            raise