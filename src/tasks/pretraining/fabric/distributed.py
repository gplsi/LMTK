<<<<<<< HEAD
"""
Module: distributed_strategies
Description:
    This module defines various classes that configure distributed training
    strategies using Lightning Fabric. Each class sets up a specific strategy
    based on the provided configuration and the number of available devices.
"""


# Importing Lightning and other necessary libraries
import lightning as L
from lightning.fabric.strategies import (
    FSDPStrategy,
    DeepSpeedStrategy,
    DDPStrategy,
    DataParallelStrategy,
)

import torch.optim as optim
from tqdm import tqdm

# Importing custom utilities and base classes
from src.tasks.pretraining.utils import *
from src.tasks.pretraining.fabric.base import FabricTrainerBase
from tasks.pretraining.fabric.wrappers.fsdp_config import resolve_fsdp_config
from utils import inherit_init_params
from src.tasks.pretraining.fabric.speed_monitor import SpeedMonitorFabric as Monitor


@inherit_init_params
class FSDP(FabricTrainerBase):
    """
    Class to set up the Fully Sharded Data Parallel (FSDP) strategy for distributed training.
    
    This class extends the FabricTrainerBase and configures the FSDP strategy based
    on the configuration parameters provided. When using multiple devices, it resolves
    the appropriate FSDP configuration and initializes the strategy. For a single device,
    it falls back to an automatic strategy.
    """
    def _setup_strategy(self) -> FSDPStrategy:
        """
        Set up and return the FSDP strategy.

        Returns:
            FSDPStrategy or str: A configured FSDP strategy when multiple devices are used,
            otherwise a string indicating an automatic strategy.

        The method logs the steps involved, resolves the FSDP configuration from the provided
        settings, and initializes the strategy accordingly.
        """
        self.cli_logger.info("Setting up FSDP strategy.")
        self.cli_logger.info("Using Devices: %s", self.devices)
        if self.devices > 1:
            # Resolve FSDP configuration with sensible defaults
            fsdp_config = resolve_fsdp_config(
                config=self.config.__dict__,
                model_name=self.config.model_name
            )
            
            # FSDP strategy for multiple devices
            self.strategy = FSDPStrategy(
                sharding_strategy=fsdp_config["sharding_strategy"],
                auto_wrap_policy=fsdp_config["auto_wrap_policy"],
                activation_checkpointing_policy=fsdp_config["activation_checkpointing"],
                activation_checkpointing=fsdp_config["activation_checkpointing"],
                state_dict_type=fsdp_config["state_dict_type"],
                limit_all_gathers=fsdp_config["limit_all_gathers"],
                cpu_offload=fsdp_config["cpu_offload"],
                
            )
            
            self.cli_logger.info(f"Using auto_wrap_policy: {fsdp_config['auto_wrap_policy']}")
            if fsdp_config["activation_checkpointing"]:
                self.cli_logger.info(f"Using activation_checkpointing: {fsdp_config['activation_checkpointing']}")
        else:
            self.strategy = "auto"
            self.cli_logger.warning("Using automatic strategy for 1 device.")
            
        return self.strategy

@inherit_init_params
class DeepSpeed(FabricTrainerBase):
    """
    Class to set up the DeepSpeed strategy for distributed training.
    
    This class configures and returns a DeepSpeed strategy that leverages multiple devices.
    It uses DeepSpeed-specific parameters to optimize training and properly handles optimizer
    configuration based on the ZeRO stage being used.
    """

    def _setup_strategy(self):
        """
        Set up and return the DeepSpeed strategy.

        Returns:
            DeepSpeedStrategy: A strategy object configured for DeepSpeed training.

        The method creates a DeepSpeed configuration dictionary based on the provided
        config parameters and initializes the strategy with the appropriate settings
        for the specified ZeRO optimization stage.
        """
        
        self.cli_logger.info("Setting up DeepSpeed strategy.")
        if self.devices > 1:
            # Pass DeepSpeed-specific parameters from your config
            strategy = DeepSpeedStrategy(
                zero_stage=self.config.zero_stage,  # e.g. 2 or 3
                offload_optimizer=self.config.offload_optimizer,  # True/False
                offload_parameters=self.config.offload_parameters,  # True/False
                # Add any other DeepSpeed parameters here as needed.
            )
        else:
            raise NotImplementedError(
                "Automatic strategy is not yet implemented for 1 device."
            )
        return strategy
    
@inherit_init_params
class DistributedDataParallel(FabricTrainerBase):
    """
    Class to set up the Distributed Data Parallel (DDP) strategy for training.
    
    This class configures the DDP strategy using typical parameters from the training configuration.
    When using multiple devices, common settings such as the process group backend, unused parameter
    detection, and static graph optimizations are applied. For a single device, it defaults to an automatic strategy.
    """
    
    def _setup_strategy(self) -> DDPStrategy:
        """
        Set up and return the DDP strategy.

        Returns:
            DDPStrategy or str: A configured DDP strategy object for multiple devices,
            or a string indicating an automatic strategy if only one device is used.
        """
        
        self.cli_logger.info("Setting up DDP strategy.")
        if self.devices > 1:
            # Configure DDPStrategy with common parameters:
            strategy = DDPStrategy(
                find_unused_parameters=self.config.get("find_unused_parameters", False),
                process_group_backend=self.config.get("process_group_backend", "nccl"),
                static_graph=self.config.get("static_graph", True),
                # You can add additional parameters here if needed.
            )
        else:
            strategy = "auto"
        return strategy

@inherit_init_params
class DataParallel(FabricTrainerBase):
    """
    Class to set up the Data Parallel (DP) strategy for distributed training.
    
    This class handles the configuration of the Data Parallel strategy for scenarios where
    multiple devices are available. It assigns the devices used in parallel computations,
    and for a single device configuration, it defaults to an automatic setting.
    """ 
    
    def _setup_strategy(self) -> DataParallelStrategy:
        """
        Set up and return the Data Parallel strategy.

        Returns:
            DataParallelStrategy or str: A Data Parallel strategy object configured with the
            provided devices, or a string indicating an automatic strategy for single-device setups.
        """
        
        self.cli_logger.info("Setting up DP strategy.")
        if self.devices > 1:
            strategy = DataParallelStrategy(
                parallel_devices=self.devices,
                output_device=(
                    self.devices[0] if isinstance(self.devices, list) else self.devices
                ),
            )
        else:
            strategy = "auto"
        return strategy
=======
"""
Distributed training strategies implemented with Lightning Fabric.
"""

# Importing Lightning and other necessary libraries
import lightning as L
from lightning.fabric.strategies import (
    FSDPStrategy,
    DeepSpeedStrategy,
    DDPStrategy,
    DataParallelStrategy,
)

import torch.optim as optim
from tqdm import tqdm

# Importing custom utilities and base classes
from src.tasks.pretraining.utils import *
from src.tasks.pretraining.fabric.base import FabricTrainerBase
from tasks.pretraining.fabric.wrappers.fsdp_config import resolve_fsdp_config
from utils import inherit_init_params
from src.tasks.pretraining.fabric.speed_monitor import SpeedMonitorFabric as Monitor


@inherit_init_params
class FSDP(FabricTrainerBase):
    """
    Class to set up the Fully Sharded Data Parallel (FSDP) strategy for distributed training.

    This class extends the FabricTrainerBase and configures the FSDP strategy based
    on the configuration parameters provided. When using multiple devices, it resolves
    the appropriate FSDP configuration and initializes the strategy. For a single device,
    it falls back to an automatic strategy.
    """
    def _setup_strategy(self) -> FSDPStrategy:
        """
        Set up and return the FSDP strategy.

        Returns:
            FSDPStrategy or str: A configured FSDP strategy when multiple devices are used,
            otherwise a string indicating an automatic strategy.

        The method logs the steps involved, resolves the FSDP configuration from the provided
        settings, and initializes the strategy accordingly.
        """
        self.cli_logger.info("Setting up FSDP strategy.")
        if self.devices > 1:
            # Resolve FSDP configuration with sensible defaults
            fsdp_config = resolve_fsdp_config(
                config=self.config.__dict__,
                model_name=self.config.model_name
            )
            
            # FSDP strategy for multiple devices
            self.strategy = FSDPStrategy(
                sharding_strategy=fsdp_config["sharding_strategy"],
                auto_wrap_policy=fsdp_config["auto_wrap_policy"],
                activation_checkpointing_policy=fsdp_config["activation_checkpointing"],
                activation_checkpointing=fsdp_config["activation_checkpointing"],
                state_dict_type=fsdp_config["state_dict_type"],
                limit_all_gathers=fsdp_config["limit_all_gathers"],
                cpu_offload=fsdp_config["cpu_offload"],
                
            )
            
            self.cli_logger.info(f"Using auto_wrap_policy: {fsdp_config['auto_wrap_policy']}")
            if fsdp_config["activation_checkpointing"]:
                self.cli_logger.info(f"Using activation_checkpointing: {fsdp_config['activation_checkpointing']}")
        else:
            self.strategy = "auto"
            self.cli_logger.warning("Using automatic strategy for 1 device.")
            
        return self.strategy

@inherit_init_params
class DeepSpeed(FabricTrainerBase):
    """
    Class to set up the DeepSpeed strategy for distributed training.
    
    This class configures and returns a DeepSpeed strategy that leverages multiple devices.
    It uses DeepSpeed-specific parameters to optimize training and properly handles optimizer
    configuration based on the ZeRO stage being used.
    """

    def _setup_strategy(self):
        """
        Set up and return the DeepSpeed strategy.

        Returns:
            DeepSpeedStrategy: A strategy object configured for DeepSpeed training.

        The method creates a DeepSpeed configuration dictionary based on the provided
        config parameters and initializes the strategy with the appropriate settings
        for the specified ZeRO optimization stage.
        """
        
        self.cli_logger.info("Setting up DeepSpeed strategy.")
        if self.devices > 1:
            # Pass DeepSpeed-specific parameters from your config
            strategy = DeepSpeedStrategy(
                zero_stage=self.config.zero_stage,  # e.g. 2 or 3
                offload_optimizer=self.config.offload_optimizer,  # True/False
                offload_parameters=self.config.offload_parameters,  # True/False
                # Add any other DeepSpeed parameters here as needed.
            )
        else:
            raise NotImplementedError(
                "Automatic strategy is not yet implemented for 1 device."
            )
        return strategy
    
@inherit_init_params
class DistributedDataParallel(FabricTrainerBase):
    """
    Class to set up the Distributed Data Parallel (DDP) strategy for training.
    
    This class configures the DDP strategy using typical parameters from the training configuration.
    When using multiple devices, common settings such as the process group backend, unused parameter
    detection, and static graph optimizations are applied. For a single device, it defaults to an automatic strategy.
    """
    
    def _setup_strategy(self) -> DDPStrategy:
        """
        Set up and return the DDP strategy.

        Returns:
            DDPStrategy or str: A configured DDP strategy object for multiple devices,
            or a string indicating an automatic strategy if only one device is used.
        """
        
        self.cli_logger.info("Setting up DDP strategy.")
        if self.devices > 1:
            # Configure DDPStrategy with common parameters:
            strategy = DDPStrategy(
                find_unused_parameters=self.config.get("find_unused_parameters", False),
                process_group_backend=self.config.get("process_group_backend", "nccl"),
                static_graph=self.config.get("static_graph", True),
                # You can add additional parameters here if needed.
            )
        else:
            strategy = "auto"
        return strategy

@inherit_init_params
class DataParallel(FabricTrainerBase):
    """
    Class to set up the Data Parallel (DP) strategy for distributed training.
    
    This class handles the configuration of the Data Parallel strategy for scenarios where
    multiple devices are available. It assigns the devices used in parallel computations,
    and for a single device configuration, it defaults to an automatic setting.
    """ 
    
    def _setup_strategy(self) -> DataParallelStrategy:
        """
        Set up and return the Data Parallel strategy.

        Returns:
            DataParallelStrategy or str: A Data Parallel strategy object configured with the
            provided devices, or a string indicating an automatic strategy for single-device setups.
        """
        
        self.cli_logger.info("Setting up DP strategy.")
        if self.devices > 1:
            strategy = DataParallelStrategy(
                parallel_devices=self.devices,
                output_device=(
                    self.devices[0] if isinstance(self.devices, list) else self.devices
                ),
            )
        else:
            strategy = "auto"
        return strategy
>>>>>>> bde01643
<|MERGE_RESOLUTION|>--- conflicted
+++ resolved
@@ -1,355 +1,174 @@
-<<<<<<< HEAD
-"""
-Module: distributed_strategies
-Description:
-    This module defines various classes that configure distributed training
-    strategies using Lightning Fabric. Each class sets up a specific strategy
-    based on the provided configuration and the number of available devices.
-"""
-
-
-# Importing Lightning and other necessary libraries
-import lightning as L
-from lightning.fabric.strategies import (
-    FSDPStrategy,
-    DeepSpeedStrategy,
-    DDPStrategy,
-    DataParallelStrategy,
-)
-
-import torch.optim as optim
-from tqdm import tqdm
-
-# Importing custom utilities and base classes
-from src.tasks.pretraining.utils import *
-from src.tasks.pretraining.fabric.base import FabricTrainerBase
-from tasks.pretraining.fabric.wrappers.fsdp_config import resolve_fsdp_config
-from utils import inherit_init_params
-from src.tasks.pretraining.fabric.speed_monitor import SpeedMonitorFabric as Monitor
-
-
-@inherit_init_params
-class FSDP(FabricTrainerBase):
-    """
-    Class to set up the Fully Sharded Data Parallel (FSDP) strategy for distributed training.
-    
-    This class extends the FabricTrainerBase and configures the FSDP strategy based
-    on the configuration parameters provided. When using multiple devices, it resolves
-    the appropriate FSDP configuration and initializes the strategy. For a single device,
-    it falls back to an automatic strategy.
-    """
-    def _setup_strategy(self) -> FSDPStrategy:
-        """
-        Set up and return the FSDP strategy.
-
-        Returns:
-            FSDPStrategy or str: A configured FSDP strategy when multiple devices are used,
-            otherwise a string indicating an automatic strategy.
-
-        The method logs the steps involved, resolves the FSDP configuration from the provided
-        settings, and initializes the strategy accordingly.
-        """
-        self.cli_logger.info("Setting up FSDP strategy.")
-        self.cli_logger.info("Using Devices: %s", self.devices)
-        if self.devices > 1:
-            # Resolve FSDP configuration with sensible defaults
-            fsdp_config = resolve_fsdp_config(
-                config=self.config.__dict__,
-                model_name=self.config.model_name
-            )
-            
-            # FSDP strategy for multiple devices
-            self.strategy = FSDPStrategy(
-                sharding_strategy=fsdp_config["sharding_strategy"],
-                auto_wrap_policy=fsdp_config["auto_wrap_policy"],
-                activation_checkpointing_policy=fsdp_config["activation_checkpointing"],
-                activation_checkpointing=fsdp_config["activation_checkpointing"],
-                state_dict_type=fsdp_config["state_dict_type"],
-                limit_all_gathers=fsdp_config["limit_all_gathers"],
-                cpu_offload=fsdp_config["cpu_offload"],
-                
-            )
-            
-            self.cli_logger.info(f"Using auto_wrap_policy: {fsdp_config['auto_wrap_policy']}")
-            if fsdp_config["activation_checkpointing"]:
-                self.cli_logger.info(f"Using activation_checkpointing: {fsdp_config['activation_checkpointing']}")
-        else:
-            self.strategy = "auto"
-            self.cli_logger.warning("Using automatic strategy for 1 device.")
-            
-        return self.strategy
-
-@inherit_init_params
-class DeepSpeed(FabricTrainerBase):
-    """
-    Class to set up the DeepSpeed strategy for distributed training.
-    
-    This class configures and returns a DeepSpeed strategy that leverages multiple devices.
-    It uses DeepSpeed-specific parameters to optimize training and properly handles optimizer
-    configuration based on the ZeRO stage being used.
-    """
-
-    def _setup_strategy(self):
-        """
-        Set up and return the DeepSpeed strategy.
-
-        Returns:
-            DeepSpeedStrategy: A strategy object configured for DeepSpeed training.
-
-        The method creates a DeepSpeed configuration dictionary based on the provided
-        config parameters and initializes the strategy with the appropriate settings
-        for the specified ZeRO optimization stage.
-        """
-        
-        self.cli_logger.info("Setting up DeepSpeed strategy.")
-        if self.devices > 1:
-            # Pass DeepSpeed-specific parameters from your config
-            strategy = DeepSpeedStrategy(
-                zero_stage=self.config.zero_stage,  # e.g. 2 or 3
-                offload_optimizer=self.config.offload_optimizer,  # True/False
-                offload_parameters=self.config.offload_parameters,  # True/False
-                # Add any other DeepSpeed parameters here as needed.
-            )
-        else:
-            raise NotImplementedError(
-                "Automatic strategy is not yet implemented for 1 device."
-            )
-        return strategy
-    
-@inherit_init_params
-class DistributedDataParallel(FabricTrainerBase):
-    """
-    Class to set up the Distributed Data Parallel (DDP) strategy for training.
-    
-    This class configures the DDP strategy using typical parameters from the training configuration.
-    When using multiple devices, common settings such as the process group backend, unused parameter
-    detection, and static graph optimizations are applied. For a single device, it defaults to an automatic strategy.
-    """
-    
-    def _setup_strategy(self) -> DDPStrategy:
-        """
-        Set up and return the DDP strategy.
-
-        Returns:
-            DDPStrategy or str: A configured DDP strategy object for multiple devices,
-            or a string indicating an automatic strategy if only one device is used.
-        """
-        
-        self.cli_logger.info("Setting up DDP strategy.")
-        if self.devices > 1:
-            # Configure DDPStrategy with common parameters:
-            strategy = DDPStrategy(
-                find_unused_parameters=self.config.get("find_unused_parameters", False),
-                process_group_backend=self.config.get("process_group_backend", "nccl"),
-                static_graph=self.config.get("static_graph", True),
-                # You can add additional parameters here if needed.
-            )
-        else:
-            strategy = "auto"
-        return strategy
-
-@inherit_init_params
-class DataParallel(FabricTrainerBase):
-    """
-    Class to set up the Data Parallel (DP) strategy for distributed training.
-    
-    This class handles the configuration of the Data Parallel strategy for scenarios where
-    multiple devices are available. It assigns the devices used in parallel computations,
-    and for a single device configuration, it defaults to an automatic setting.
-    """ 
-    
-    def _setup_strategy(self) -> DataParallelStrategy:
-        """
-        Set up and return the Data Parallel strategy.
-
-        Returns:
-            DataParallelStrategy or str: A Data Parallel strategy object configured with the
-            provided devices, or a string indicating an automatic strategy for single-device setups.
-        """
-        
-        self.cli_logger.info("Setting up DP strategy.")
-        if self.devices > 1:
-            strategy = DataParallelStrategy(
-                parallel_devices=self.devices,
-                output_device=(
-                    self.devices[0] if isinstance(self.devices, list) else self.devices
-                ),
-            )
-        else:
-            strategy = "auto"
-        return strategy
-=======
-"""
-Distributed training strategies implemented with Lightning Fabric.
-"""
-
-# Importing Lightning and other necessary libraries
-import lightning as L
-from lightning.fabric.strategies import (
-    FSDPStrategy,
-    DeepSpeedStrategy,
-    DDPStrategy,
-    DataParallelStrategy,
-)
-
-import torch.optim as optim
-from tqdm import tqdm
-
-# Importing custom utilities and base classes
-from src.tasks.pretraining.utils import *
-from src.tasks.pretraining.fabric.base import FabricTrainerBase
-from tasks.pretraining.fabric.wrappers.fsdp_config import resolve_fsdp_config
-from utils import inherit_init_params
-from src.tasks.pretraining.fabric.speed_monitor import SpeedMonitorFabric as Monitor
-
-
-@inherit_init_params
-class FSDP(FabricTrainerBase):
-    """
-    Class to set up the Fully Sharded Data Parallel (FSDP) strategy for distributed training.
-
-    This class extends the FabricTrainerBase and configures the FSDP strategy based
-    on the configuration parameters provided. When using multiple devices, it resolves
-    the appropriate FSDP configuration and initializes the strategy. For a single device,
-    it falls back to an automatic strategy.
-    """
-    def _setup_strategy(self) -> FSDPStrategy:
-        """
-        Set up and return the FSDP strategy.
-
-        Returns:
-            FSDPStrategy or str: A configured FSDP strategy when multiple devices are used,
-            otherwise a string indicating an automatic strategy.
-
-        The method logs the steps involved, resolves the FSDP configuration from the provided
-        settings, and initializes the strategy accordingly.
-        """
-        self.cli_logger.info("Setting up FSDP strategy.")
-        if self.devices > 1:
-            # Resolve FSDP configuration with sensible defaults
-            fsdp_config = resolve_fsdp_config(
-                config=self.config.__dict__,
-                model_name=self.config.model_name
-            )
-            
-            # FSDP strategy for multiple devices
-            self.strategy = FSDPStrategy(
-                sharding_strategy=fsdp_config["sharding_strategy"],
-                auto_wrap_policy=fsdp_config["auto_wrap_policy"],
-                activation_checkpointing_policy=fsdp_config["activation_checkpointing"],
-                activation_checkpointing=fsdp_config["activation_checkpointing"],
-                state_dict_type=fsdp_config["state_dict_type"],
-                limit_all_gathers=fsdp_config["limit_all_gathers"],
-                cpu_offload=fsdp_config["cpu_offload"],
-                
-            )
-            
-            self.cli_logger.info(f"Using auto_wrap_policy: {fsdp_config['auto_wrap_policy']}")
-            if fsdp_config["activation_checkpointing"]:
-                self.cli_logger.info(f"Using activation_checkpointing: {fsdp_config['activation_checkpointing']}")
-        else:
-            self.strategy = "auto"
-            self.cli_logger.warning("Using automatic strategy for 1 device.")
-            
-        return self.strategy
-
-@inherit_init_params
-class DeepSpeed(FabricTrainerBase):
-    """
-    Class to set up the DeepSpeed strategy for distributed training.
-    
-    This class configures and returns a DeepSpeed strategy that leverages multiple devices.
-    It uses DeepSpeed-specific parameters to optimize training and properly handles optimizer
-    configuration based on the ZeRO stage being used.
-    """
-
-    def _setup_strategy(self):
-        """
-        Set up and return the DeepSpeed strategy.
-
-        Returns:
-            DeepSpeedStrategy: A strategy object configured for DeepSpeed training.
-
-        The method creates a DeepSpeed configuration dictionary based on the provided
-        config parameters and initializes the strategy with the appropriate settings
-        for the specified ZeRO optimization stage.
-        """
-        
-        self.cli_logger.info("Setting up DeepSpeed strategy.")
-        if self.devices > 1:
-            # Pass DeepSpeed-specific parameters from your config
-            strategy = DeepSpeedStrategy(
-                zero_stage=self.config.zero_stage,  # e.g. 2 or 3
-                offload_optimizer=self.config.offload_optimizer,  # True/False
-                offload_parameters=self.config.offload_parameters,  # True/False
-                # Add any other DeepSpeed parameters here as needed.
-            )
-        else:
-            raise NotImplementedError(
-                "Automatic strategy is not yet implemented for 1 device."
-            )
-        return strategy
-    
-@inherit_init_params
-class DistributedDataParallel(FabricTrainerBase):
-    """
-    Class to set up the Distributed Data Parallel (DDP) strategy for training.
-    
-    This class configures the DDP strategy using typical parameters from the training configuration.
-    When using multiple devices, common settings such as the process group backend, unused parameter
-    detection, and static graph optimizations are applied. For a single device, it defaults to an automatic strategy.
-    """
-    
-    def _setup_strategy(self) -> DDPStrategy:
-        """
-        Set up and return the DDP strategy.
-
-        Returns:
-            DDPStrategy or str: A configured DDP strategy object for multiple devices,
-            or a string indicating an automatic strategy if only one device is used.
-        """
-        
-        self.cli_logger.info("Setting up DDP strategy.")
-        if self.devices > 1:
-            # Configure DDPStrategy with common parameters:
-            strategy = DDPStrategy(
-                find_unused_parameters=self.config.get("find_unused_parameters", False),
-                process_group_backend=self.config.get("process_group_backend", "nccl"),
-                static_graph=self.config.get("static_graph", True),
-                # You can add additional parameters here if needed.
-            )
-        else:
-            strategy = "auto"
-        return strategy
-
-@inherit_init_params
-class DataParallel(FabricTrainerBase):
-    """
-    Class to set up the Data Parallel (DP) strategy for distributed training.
-    
-    This class handles the configuration of the Data Parallel strategy for scenarios where
-    multiple devices are available. It assigns the devices used in parallel computations,
-    and for a single device configuration, it defaults to an automatic setting.
-    """ 
-    
-    def _setup_strategy(self) -> DataParallelStrategy:
-        """
-        Set up and return the Data Parallel strategy.
-
-        Returns:
-            DataParallelStrategy or str: A Data Parallel strategy object configured with the
-            provided devices, or a string indicating an automatic strategy for single-device setups.
-        """
-        
-        self.cli_logger.info("Setting up DP strategy.")
-        if self.devices > 1:
-            strategy = DataParallelStrategy(
-                parallel_devices=self.devices,
-                output_device=(
-                    self.devices[0] if isinstance(self.devices, list) else self.devices
-                ),
-            )
-        else:
-            strategy = "auto"
-        return strategy
->>>>>>> bde01643
+"""
+Distributed training strategies implemented with Lightning Fabric.
+"""
+
+# Importing Lightning and other necessary libraries
+import lightning as L
+from lightning.fabric.strategies import (
+    FSDPStrategy,
+    DeepSpeedStrategy,
+    DDPStrategy,
+    DataParallelStrategy,
+)
+
+import torch.optim as optim
+from tqdm import tqdm
+
+# Importing custom utilities and base classes
+from src.tasks.pretraining.utils import *
+from src.tasks.pretraining.fabric.base import FabricTrainerBase
+from tasks.pretraining.fabric.wrappers.fsdp_config import resolve_fsdp_config
+from utils import inherit_init_params
+from src.tasks.pretraining.fabric.speed_monitor import SpeedMonitorFabric as Monitor
+
+
+@inherit_init_params
+class FSDP(FabricTrainerBase):
+    """
+    Class to set up the Fully Sharded Data Parallel (FSDP) strategy for distributed training.
+
+    This class extends the FabricTrainerBase and configures the FSDP strategy based
+    on the configuration parameters provided. When using multiple devices, it resolves
+    the appropriate FSDP configuration and initializes the strategy. For a single device,
+    it falls back to an automatic strategy.
+    """
+    def _setup_strategy(self) -> FSDPStrategy:
+        """
+        Set up and return the FSDP strategy.
+
+        Returns:
+            FSDPStrategy or str: A configured FSDP strategy when multiple devices are used,
+            otherwise a string indicating an automatic strategy.
+
+        The method logs the steps involved, resolves the FSDP configuration from the provided
+        settings, and initializes the strategy accordingly.
+        """
+        self.cli_logger.info("Setting up FSDP strategy.")
+        self.cli_logger.info("Using Devices: %s", self.devices)
+        if self.devices > 1:
+            # Resolve FSDP configuration with sensible defaults
+            fsdp_config = resolve_fsdp_config(
+                config=self.config.__dict__,
+                model_name=self.config.model_name
+            )
+            
+            # FSDP strategy for multiple devices
+            self.strategy = FSDPStrategy(
+                sharding_strategy=fsdp_config["sharding_strategy"],
+                auto_wrap_policy=fsdp_config["auto_wrap_policy"],
+                activation_checkpointing_policy=fsdp_config["activation_checkpointing"],
+                activation_checkpointing=fsdp_config["activation_checkpointing"],
+                state_dict_type=fsdp_config["state_dict_type"],
+                limit_all_gathers=fsdp_config["limit_all_gathers"],
+                cpu_offload=fsdp_config["cpu_offload"],
+                
+            )
+            
+            self.cli_logger.info(f"Using auto_wrap_policy: {fsdp_config['auto_wrap_policy']}")
+            if fsdp_config["activation_checkpointing"]:
+                self.cli_logger.info(f"Using activation_checkpointing: {fsdp_config['activation_checkpointing']}")
+        else:
+            self.strategy = "auto"
+            self.cli_logger.warning("Using automatic strategy for 1 device.")
+            
+        return self.strategy
+
+@inherit_init_params
+class DeepSpeed(FabricTrainerBase):
+    """
+    Class to set up the DeepSpeed strategy for distributed training.
+    
+    This class configures and returns a DeepSpeed strategy that leverages multiple devices.
+    It uses DeepSpeed-specific parameters to optimize training and properly handles optimizer
+    configuration based on the ZeRO stage being used.
+    """
+
+    def _setup_strategy(self):
+        """
+        Set up and return the DeepSpeed strategy.
+
+        Returns:
+            DeepSpeedStrategy: A strategy object configured for DeepSpeed training.
+
+        The method creates a DeepSpeed configuration dictionary based on the provided
+        config parameters and initializes the strategy with the appropriate settings
+        for the specified ZeRO optimization stage.
+        """
+        
+        self.cli_logger.info("Setting up DeepSpeed strategy.")
+        if self.devices > 1:
+            # Pass DeepSpeed-specific parameters from your config
+            strategy = DeepSpeedStrategy(
+                zero_stage=self.config.zero_stage,  # e.g. 2 or 3
+                offload_optimizer=self.config.offload_optimizer,  # True/False
+                offload_parameters=self.config.offload_parameters,  # True/False
+                # Add any other DeepSpeed parameters here as needed.
+            )
+        else:
+            raise NotImplementedError(
+                "Automatic strategy is not yet implemented for 1 device."
+            )
+        return strategy
+    
+@inherit_init_params
+class DistributedDataParallel(FabricTrainerBase):
+    """
+    Class to set up the Distributed Data Parallel (DDP) strategy for training.
+    
+    This class configures the DDP strategy using typical parameters from the training configuration.
+    When using multiple devices, common settings such as the process group backend, unused parameter
+    detection, and static graph optimizations are applied. For a single device, it defaults to an automatic strategy.
+    """
+    
+    def _setup_strategy(self) -> DDPStrategy:
+        """
+        Set up and return the DDP strategy.
+
+        Returns:
+            DDPStrategy or str: A configured DDP strategy object for multiple devices,
+            or a string indicating an automatic strategy if only one device is used.
+        """
+        
+        self.cli_logger.info("Setting up DDP strategy.")
+        if self.devices > 1:
+            # Configure DDPStrategy with common parameters:
+            strategy = DDPStrategy(
+                find_unused_parameters=self.config.get("find_unused_parameters", False),
+                process_group_backend=self.config.get("process_group_backend", "nccl"),
+                static_graph=self.config.get("static_graph", True),
+                # You can add additional parameters here if needed.
+            )
+        else:
+            strategy = "auto"
+        return strategy
+
+@inherit_init_params
+class DataParallel(FabricTrainerBase):
+    """
+    Class to set up the Data Parallel (DP) strategy for distributed training.
+    
+    This class handles the configuration of the Data Parallel strategy for scenarios where
+    multiple devices are available. It assigns the devices used in parallel computations,
+    and for a single device configuration, it defaults to an automatic setting.
+    """ 
+    
+    def _setup_strategy(self) -> DataParallelStrategy:
+        """
+        Set up and return the Data Parallel strategy.
+
+        Returns:
+            DataParallelStrategy or str: A Data Parallel strategy object configured with the
+            provided devices, or a string indicating an automatic strategy for single-device setups.
+        """
+        
+        self.cli_logger.info("Setting up DP strategy.")
+        if self.devices > 1:
+            strategy = DataParallelStrategy(
+                parallel_devices=self.devices,
+                output_device=(
+                    self.devices[0] if isinstance(self.devices, list) else self.devices
+                ),
+            )
+        else:
+            strategy = "auto"
+        return strategy