$schema: "http://json-schema.org/draft-07/schema#"
$id: "base"
type: object
properties:
  task:
    type: string
<<<<<<< HEAD
    enum: ["tokenization", "clm_training", "mlm_training", "lm_evaluation", "lm_inference", "anonymization"]
=======
    enum: ["tokenization", "clm_training", "mlm_training", "lm_evaluation", "lm_inference", "publish", "tokenization_instruction", "convert"]
>>>>>>> ab1f7e2b
  experiment_name:
    type: string
    pattern: '^.+$'
  verbose_level:
    type: integer
    minimum: 0
    maximum: 4
required:
  - task
  - experiment_name
<|MERGE_RESOLUTION|>--- conflicted
+++ resolved
@@ -1,21 +1,17 @@
-$schema: "http://json-schema.org/draft-07/schema#"
-$id: "base"
-type: object
-properties:
-  task:
-    type: string
-<<<<<<< HEAD
-    enum: ["tokenization", "clm_training", "mlm_training", "lm_evaluation", "lm_inference", "anonymization"]
-=======
-    enum: ["tokenization", "clm_training", "mlm_training", "lm_evaluation", "lm_inference", "publish", "tokenization_instruction", "convert"]
->>>>>>> ab1f7e2b
-  experiment_name:
-    type: string
-    pattern: '^.+$'
-  verbose_level:
-    type: integer
-    minimum: 0
-    maximum: 4
-required:
-  - task
-  - experiment_name
+$schema: "http://json-schema.org/draft-07/schema#"
+$id: "base"
+type: object
+properties:
+  task:
+    type: string
+    enum: ["tokenization", "clm_training", "mlm_training", "lm_evaluation", "lm_inference", "publish", "tokenization_instruction", "convert", "anonymization"]
+  experiment_name:
+    type: string
+    pattern: '^.+$'
+  verbose_level:
+    type: integer
+    minimum: 0
+    maximum: 4
+required:
+  - task
+  - experiment_name