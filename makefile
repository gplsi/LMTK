--- conflicted
+++ resolved
@@ -1,52 +1,45 @@
-# Cross-platform Makefile for Continual Pretraining Framework
-PROJECT_NAME = lmtk
-CONFIG_PATH = config
-<<<<<<< HEAD
-=======
-DOCKER_RUN = docker run -v ".":/workspace
->>>>>>> 7eedd6fe
-GPU_DEVICES ?= all  # Can specify "0", "0,1" or "none" for CPU-only
-
-# Get current user and group IDs for Docker user mapping
-USER_ID := $(shell id -u)
-GROUP_ID := $(shell id -g)
-USERNAME := $(shell whoami)
-
-.PHONY: help build validate tokenize train dev-shell clean
-
-help:
-	@echo "Continual Pretraining Framework"
-	@echo "Available targets:"
-	@echo   "build       - Build Docker image"
-	@echo   "container   - Start interactive development shell"
-	@echo   "clean       - Clean build artifacts"
-
-build:
-	@echo "Building Docker image with user mapping: USER_ID=$(USER_ID), GROUP_ID=$(GROUP_ID), USERNAME=$(USERNAME)"
-	docker build \
-		--build-arg USER_ID=$(USER_ID) \
-		--build-arg GROUP_ID=$(GROUP_ID) \
-		--build-arg USERNAME=$(USERNAME) \
-		-t $(PROJECT_NAME) \
-		--network=host \
-		-f docker/Dockerfile .
-	
-container:
-	@echo "Starting container with user: $(USERNAME) (UID: $(USER_ID), GID: $(GROUP_ID))"
-	docker run \
-<<<<<<< HEAD
-=======
-		-v ".":/workspace \
->>>>>>> 7eedd6fe
-		--name gplsi_lmtk \
-		-it \
-		--network=host \
-		--gpus all \
-		--user "$(USER_ID):$(GROUP_ID)" \
-		--workdir /workspace \
-		-v $(shell pwd):/workspace \
-		$(PROJECT_NAME) bash
-
-clean:
-	-@find . -name "*.pyc" -delete 2> /dev/null
-	-@rm -rf build dist *.egg-info 2> /dev/null
+# Cross-platform Makefile for Continual Pretraining Framework
+PROJECT_NAME = lmtk
+CONFIG_PATH = config
+GPU_DEVICES ?= all  # Can specify "0", "0,1" or "none" for CPU-only
+
+# Get current user and group IDs for Docker user mapping
+USER_ID := $(shell id -u)
+GROUP_ID := $(shell id -g)
+USERNAME := $(shell whoami)
+
+.PHONY: help build validate tokenize train dev-shell clean
+
+help:
+	@echo "Continual Pretraining Framework"
+	@echo "Available targets:"
+	@echo   "build       - Build Docker image"
+	@echo   "container   - Start interactive development shell"
+	@echo   "clean       - Clean build artifacts"
+
+build:
+	@echo "Building Docker image with user mapping: USER_ID=$(USER_ID), GROUP_ID=$(GROUP_ID), USERNAME=$(USERNAME)"
+	docker build \
+		--build-arg USER_ID=$(USER_ID) \
+		--build-arg GROUP_ID=$(GROUP_ID) \
+		--build-arg USERNAME=$(USERNAME) \
+		-t $(PROJECT_NAME) \
+		--network=host \
+		-f docker/Dockerfile .
+	
+container:
+	@echo "Starting container with user: $(USERNAME) (UID: $(USER_ID), GID: $(GROUP_ID))"
+	docker run \
+		-v ".":/workspace \
+		--name gplsi_lmtk \
+		-it \
+		--network=host \
+		--gpus all \
+		--user "$(USER_ID):$(GROUP_ID)" \
+		--workdir /workspace \
+		-v $(shell pwd):/workspace \
+		$(PROJECT_NAME) bash
+
+clean:
+	-@find . -name "*.pyc" -delete 2> /dev/null
+	-@rm -rf build dist *.egg-info 2> /dev/null